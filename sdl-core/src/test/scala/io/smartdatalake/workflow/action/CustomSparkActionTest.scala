--- conflicted
+++ resolved
@@ -285,11 +285,6 @@
     val srcSubFeed = SparkSubFeed(None, "src1", Seq())
     val tgtSubFeed = action1.exec(Seq(srcSubFeed)).head
 
-<<<<<<< HEAD
-    //session.table(s"${tgtTable1.fullName}").show
-
-=======
->>>>>>> a0d1c8ca
     val r1 = session.table(s"${tgtTable1.fullName}")
       .select($"lastname")
       .as[String].collect().toSeq
