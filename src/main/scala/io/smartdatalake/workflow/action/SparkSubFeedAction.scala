/*
 * Smart Data Lake - Build your data lake the smart way.
 *
 * Copyright © 2019-2020 ELCA Informatique SA (<https://www.elca.ch>)
 *
 * This program is free software: you can redistribute it and/or modify
 * it under the terms of the GNU General Public License as published by
 * the Free Software Foundation, either version 3 of the License, or
 * (at your option) any later version.
 *
 * This program is distributed in the hope that it will be useful,
 * but WITHOUT ANY WARRANTY; without even the implied warranty of
 * MERCHANTABILITY or FITNESS FOR A PARTICULAR PURPOSE.  See the
 * GNU General Public License for more details.
 *
 * You should have received a copy of the GNU General Public License
 * along with this program. If not, see <http://www.gnu.org/licenses/>.
 */
package io.smartdatalake.workflow.action

import io.smartdatalake.definitions.ExecutionMode
<<<<<<< HEAD
import io.smartdatalake.workflow.dataobject.{CanCreateDataFrame, CanWriteDataFrame, CanWriteDataStream,DataObject}
=======
import io.smartdatalake.util.misc.PerformanceUtils
import io.smartdatalake.workflow.dataobject.{CanCreateDataFrame, CanWriteDataFrame, DataObject}
>>>>>>> 0c629fb7
import io.smartdatalake.workflow.{ActionPipelineContext, InitSubFeed, SparkSubFeed, SubFeed}
import org.apache.spark.sql.SparkSession

abstract class SparkSubFeedAction extends Action {

  /**
   * Input [[DataObject]] which can CanCreateDataFrame
   */
  def input: DataObject with CanCreateDataFrame

  /**
   * Output [[DataObject]] which can CanWriteDataFrame
   */
  def output:  DataObject with CanWriteDataFrame

  /**
   * Transform a [[SparkSubFeed]].
   * To be implemented by subclasses.
   *
   * @param subFeed [[SparkSubFeed]] to be transformed
   * @return transformed [[SparkSubFeed]]
   */
  def transform(subFeed: SparkSubFeed)(implicit session: SparkSession, context: ActionPipelineContext): SparkSubFeed

  private def doTransform(subFeed: SubFeed)(implicit session: SparkSession, context: ActionPipelineContext): SparkSubFeed = {
    // convert subfeed to SparkSubFeed type or initialize if not yet existing
    var preparedSubFeed = SparkSubFeed.fromSubFeed(subFeed)
    // apply init execution mode if there are no partition values given in command line
    preparedSubFeed = if (initExecutionMode.isDefined && subFeed.isInstanceOf[InitSubFeed] && preparedSubFeed.partitionValues.isEmpty) {
      preparedSubFeed.copy( partitionValues = ActionHelper.applyExecutionMode(initExecutionMode.get, id, input, output, preparedSubFeed.partitionValues))
    } else preparedSubFeed
    // break lineage if requested
    preparedSubFeed = if (breakDataFrameLineage) preparedSubFeed.breakLineage() else preparedSubFeed
    // persist if requested
    preparedSubFeed = if (persist) preparedSubFeed.persist else preparedSubFeed
    // transform
    val transformedSubFeed = transform(preparedSubFeed)
    // update partition values to output's partition columns and update dataObjectId
    ActionHelper.validateAndUpdateSubFeedPartitionValues(output, transformedSubFeed).copy(dataObjectId = output.id)
  }

  /**
   * Action.init implementation
   */
  override final def init(subFeeds: Seq[SubFeed])(implicit session: SparkSession, context: ActionPipelineContext): Seq[SubFeed] = {
    assert(subFeeds.size == 1, s"Only one subfeed allowed for SparkSubFeedActions (Action $id, inputSubfeed's ${subFeeds.map(_.dataObjectId).mkString(",")})")
    Seq(doTransform(subFeeds.head))
  }

  /**
   * Action.exec implementation
   */
  override final def exec(subFeeds: Seq[SubFeed])(implicit session: SparkSession, context: ActionPipelineContext): Seq[SubFeed] = {
    assert(subFeeds.size == 1, s"Only one subfeed allowed for SparkSubFeedActions (Action $id, inputSubfeed's ${subFeeds.map(_.dataObjectId).mkString(",")})")
    val subFeed = subFeeds.head
    // transform
    val transformedSubFeed = doTransform(subFeed)
    // write output
<<<<<<< HEAD
    logger.info(s"writing to DataObject ${output.id}, partitionValues ${subFeed.partitionValues}")
    setSparkJobDescription( s"writing to DataObject ${output.id}" )

    // Write from a streaming input
    if(transformedSubFeed.dataFrame.get.isStreaming){
      assert(output.isInstanceOf[CanWriteDataStream], s"Output type ${output.getClass.getSimpleName} does not support streaming inputs")
      output.asInstanceOf[CanWriteDataStream].writeDataStream(transformedSubFeed.dataFrame.get, transformedSubFeed.partitionValues)
    // Write from a batch input
    } else {
      output.writeDataFrame(transformedSubFeed.dataFrame.get, transformedSubFeed.partitionValues)
    }

=======
    val msg = s"writing to ${output.id}" + (if (transformedSubFeed.partitionValues.nonEmpty) s", partitionValues ${transformedSubFeed.partitionValues.mkString(" ")}" else "")
    logger.info(s"($id) start " + msg)
    setSparkJobMetadata(Some(msg))
    val (_,d) = PerformanceUtils.measureDuration {
      output.writeDataFrame(transformedSubFeed.dataFrame.get, transformedSubFeed.partitionValues)
    }
    setSparkJobMetadata()
    val finalMetricsInfos = getFinalMetrics(output.id).map(_.getMainInfos)
    logger.info(s"($id) finished writing DataFrame to ${output.id}: duration=$d" + finalMetricsInfos.map(" "+_.map( x => x._1+"="+x._2).mkString(" ")).getOrElse(""))
>>>>>>> 0c629fb7
    // return
    Seq(transformedSubFeed)
  }

  override final def postExec(inputSubFeeds: Seq[SubFeed], outputSubFeeds: Seq[SubFeed])(implicit session: SparkSession, context: ActionPipelineContext): Unit = {
    assert(inputSubFeeds.size == 1, s"Only one inputSubFeed allowed for SparkSubFeedActions (Action $id, inputSubfeed's ${inputSubFeeds.map(_.dataObjectId).mkString(",")})")
    assert(outputSubFeeds.size == 1, s"Only one outputSubFeed allowed for SparkSubFeedActions (Action $id, inputSubfeed's ${outputSubFeeds.map(_.dataObjectId).mkString(",")})")
    postExecSubFeed(inputSubFeeds.head, outputSubFeeds.head)
  }

  def postExecSubFeed(inputSubFeed: SubFeed, outputSubFeed: SubFeed)(implicit session: SparkSession, context: ActionPipelineContext): Unit = Unit /* NOP */

  /**
   * Stop propagating input DataFrame through action and instead get a new DataFrame from DataObject.
   * This can help to save memory and performance if the input DataFrame includes many transformations from previous Actions.
   * The new DataFrame will be initialized according to the SubFeed's partitionValues.
   */
  def breakDataFrameLineage: Boolean

  /**
   * Force persisting DataFrame on Disk.
   * This helps to reduce memory needed for caching the DataFrame content and can serve as a recovery point in case an task get's lost.
   */
  def persist: Boolean

  /**
   * Execution mode if this Action is a start node of a DAG run
   */
  def initExecutionMode: Option[ExecutionMode]

}<|MERGE_RESOLUTION|>--- conflicted
+++ resolved
@@ -19,12 +19,8 @@
 package io.smartdatalake.workflow.action
 
 import io.smartdatalake.definitions.ExecutionMode
-<<<<<<< HEAD
+import io.smartdatalake.util.misc.PerformanceUtils
 import io.smartdatalake.workflow.dataobject.{CanCreateDataFrame, CanWriteDataFrame, CanWriteDataStream,DataObject}
-=======
-import io.smartdatalake.util.misc.PerformanceUtils
-import io.smartdatalake.workflow.dataobject.{CanCreateDataFrame, CanWriteDataFrame, DataObject}
->>>>>>> 0c629fb7
 import io.smartdatalake.workflow.{ActionPipelineContext, InitSubFeed, SparkSubFeed, SubFeed}
 import org.apache.spark.sql.SparkSession
 
@@ -83,30 +79,22 @@
     // transform
     val transformedSubFeed = doTransform(subFeed)
     // write output
-<<<<<<< HEAD
-    logger.info(s"writing to DataObject ${output.id}, partitionValues ${subFeed.partitionValues}")
-    setSparkJobDescription( s"writing to DataObject ${output.id}" )
-
-    // Write from a streaming input
-    if(transformedSubFeed.dataFrame.get.isStreaming){
-      assert(output.isInstanceOf[CanWriteDataStream], s"Output type ${output.getClass.getSimpleName} does not support streaming inputs")
-      output.asInstanceOf[CanWriteDataStream].writeDataStream(transformedSubFeed.dataFrame.get, transformedSubFeed.partitionValues)
-    // Write from a batch input
-    } else {
-      output.writeDataFrame(transformedSubFeed.dataFrame.get, transformedSubFeed.partitionValues)
-    }
-
-=======
     val msg = s"writing to ${output.id}" + (if (transformedSubFeed.partitionValues.nonEmpty) s", partitionValues ${transformedSubFeed.partitionValues.mkString(" ")}" else "")
     logger.info(s"($id) start " + msg)
     setSparkJobMetadata(Some(msg))
     val (_,d) = PerformanceUtils.measureDuration {
-      output.writeDataFrame(transformedSubFeed.dataFrame.get, transformedSubFeed.partitionValues)
+      // Write from a streaming input
+      if(transformedSubFeed.dataFrame.get.isStreaming){
+        assert(output.isInstanceOf[CanWriteDataStream], s"Output type ${output.getClass.getSimpleName} does not support streaming inputs")
+        output.asInstanceOf[CanWriteDataStream].writeDataStream(transformedSubFeed.dataFrame.get, transformedSubFeed.partitionValues)
+        // Write from a batch input
+      } else {
+        output.writeDataFrame(transformedSubFeed.dataFrame.get, transformedSubFeed.partitionValues)
+      }
     }
     setSparkJobMetadata()
     val finalMetricsInfos = getFinalMetrics(output.id).map(_.getMainInfos)
     logger.info(s"($id) finished writing DataFrame to ${output.id}: duration=$d" + finalMetricsInfos.map(" "+_.map( x => x._1+"="+x._2).mkString(" ")).getOrElse(""))
->>>>>>> 0c629fb7
     // return
     Seq(transformedSubFeed)
   }
