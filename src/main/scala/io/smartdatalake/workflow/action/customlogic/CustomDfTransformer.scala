--- conflicted
+++ resolved
@@ -18,17 +18,12 @@
  */
 package io.smartdatalake.workflow.action.customlogic
 
-<<<<<<< HEAD
-import io.smartdatalake.config.SdlConfigObject.DataObjectId
-import io.smartdatalake.util.hdfs.HdfsUtil
-import io.smartdatalake.util.misc.{CustomCodeUtil, PythonUtil}
-=======
 import io.smartdatalake.config.SdlConfigObject
 import io.smartdatalake.config.SdlConfigObject.{ActionObjectId, DataObjectId}
 import io.smartdatalake.util.hdfs.PartitionValues
 import io.smartdatalake.util.misc.{CustomCodeUtil, DefaultExpressionData, SparkExpressionUtil}
 import io.smartdatalake.workflow.ActionPipelineContext
->>>>>>> 8e29362b
+import io.smartdatalake.util.hdfs.HdfsUtil
 import io.smartdatalake.workflow.action.ActionHelper
 import org.apache.spark.python.PythonHelper.SparkEntryPoint
 import org.apache.spark.sql.{DataFrame, SparkSession}
@@ -61,26 +56,17 @@
  * @param className Optional class name to load transformer code from
  * @param scalaFile Optional file where scala code for transformation is loaded from
  * @param scalaCode Optional scala code for transformation
-<<<<<<< HEAD
- * @param sqlCode Optional SQL Code to use as transformation
- * @param pythonFile Optional pythonFile to use for python transformation
- * @param pythonCode Optional pythonCode to user for python transformation
-=======
  * @param sqlCode Optional SQL code for transformation.
  *                Use tokens %{<key>} to replace with runtimeOptions in SQL code.
  *                Example: "select * from test where run = %{runId}"
->>>>>>> 8e29362b
+ * @param pythonFile Optional pythonFile to use for python transformation
+ * @param pythonCode Optional pythonCode to user for python transformation
  * @param options Options to pass to the transformation
  * @param runtimeOptions optional tuples of [key, spark sql expression] to be added as additional options when executing transformation.
  *                       The spark sql expressions are evaluated against an instance of [[DefaultExpressionData]].
  */
-<<<<<<< HEAD
-case class CustomDfTransformerConfig( className: Option[String] = None, scalaFile: Option[String] = None, scalaCode: Option[String] = None, sqlCode: Option[String] = None, pythonFile: Option[String] = None, pythonCode: Option[String] = None, options: Map[String,String] = Map()) {
+case class CustomDfTransformerConfig( className: Option[String] = None, scalaFile: Option[String] = None, scalaCode: Option[String] = None, sqlCode: Option[String] = None, pythonFile: Option[String] = None, pythonCode: Option[String] = None, options: Map[String,String] = Map(), runtimeOptions: Map[String,String] = Map()) {
   require(className.isDefined || scalaFile.isDefined || scalaCode.isDefined || sqlCode.isDefined || pythonFile.isDefined || pythonCode.isDefined, "Either className, scalaFile, scalaCode, sqlCode, pythonFile or code must be defined for CustomDfTransformer")
-=======
-case class CustomDfTransformerConfig( className: Option[String] = None, scalaFile: Option[String] = None, scalaCode: Option[String] = None, sqlCode: Option[String] = None, options: Map[String,String] = Map(), runtimeOptions: Map[String,String] = Map()) {
-  require(className.isDefined || scalaFile.isDefined || scalaCode.isDefined || sqlCode.isDefined, "Either className, scalaFile, scalaCode or sqlCode must be defined for CustomDfTransformer")
->>>>>>> 8e29362b
 
   val impl : Option[CustomDfTransformer] = className.map {
     clazz => CustomCodeUtil.getClassInstanceByName[CustomDfTransformer](clazz)
@@ -96,7 +82,6 @@
         val fnTransform = CustomCodeUtil.compileCode[(SparkSession, Map[String,String], DataFrame, String) => DataFrame](code)
         new CustomDfTransformerWrapper( fnTransform )
     }
-<<<<<<< HEAD
   }.orElse {
     sqlCode.map {
       sql =>
@@ -114,23 +99,6 @@
       code =>
         val fnTransform = createPythonFnTransform(code.stripMargin)
         new CustomDfTransformerWrapper( fnTransform )
-=======
-  }.orElse{
-    sqlCode.map {
-      sql =>
-        def sqlTransform (session: SparkSession, options: Map[String,String], df: DataFrame, dataObjectIdStr: String): DataFrame = {
-          val dataObjectId = DataObjectId(dataObjectIdStr)
-          val objectId = ActionHelper.replaceSpecialCharactersWithUnderscore(dataObjectIdStr)
-          val preparedSql = SparkExpressionUtil.substituteOptions( dataObjectId, Some("transform.sqlCode"), sql, options)
-          try {
-            df.createOrReplaceTempView(s"$objectId")
-            session.sql(preparedSql)
-          } catch {
-            case e : Throwable => throw new SQLTransformationException(s"(transformation for $dataObjectId) Could not execute SQL query. Check your query and remember that special characters are replaced by underscores (name of the temp view used was: ${objectId}). Error: ${e.getMessage}")
-          }
-        }
-        new CustomDfTransformerWrapper( sqlTransform )
->>>>>>> 8e29362b
     }
   }
 
@@ -144,21 +112,26 @@
     else throw new IllegalStateException("transformation undefined!")
   }
 
-<<<<<<< HEAD
-  def transform(df: DataFrame, dataObjectId: DataObjectId)(implicit session: SparkSession) : DataFrame = {
-    impl.getOrElse(throw new IllegalStateException("transformation undefined!"))
-      .transform(session, options, df, dataObjectId.id)
+  def transform(actionId: ActionObjectId, partitionValues: Seq[PartitionValues], df: DataFrame, dataObjectId: DataObjectId)(implicit session: SparkSession, context: ActionPipelineContext) : DataFrame = {
+    // replace runtime options
+    lazy val data = DefaultExpressionData.from(context, partitionValues)
+    val runtimeOptionsReplaced = runtimeOptions.mapValues {
+      expr => SparkExpressionUtil.evaluateString(actionId, Some("transformation.runtimeObjects"), expr, data)
+    }.filter(_._2.isDefined).mapValues(_.get)
+    // transform
+    impl.get.transform(session, options ++ runtimeOptionsReplaced, df, dataObjectId.id)
   }
 
   private def createSqlFnTransform(sql: String): (SparkSession, Map[String, String], DataFrame, String) => DataFrame = {
-    (session: SparkSession, options: Map[String, String], df: DataFrame, dataObjectId: String) => {
-      val objectId = ActionHelper.replaceSpecialCharactersWithUnderscore(dataObjectId)
+    (session: SparkSession, options: Map[String, String], df: DataFrame, dataObjectIdStr: String) => {
+      val dataObjectId = DataObjectId(dataObjectIdStr)
+      val objectId = ActionHelper.replaceSpecialCharactersWithUnderscore(dataObjectIdStr)
+      val preparedSql = SparkExpressionUtil.substituteOptions( dataObjectId, Some("transform.sqlCode"), sql, options)
       try {
         df.createOrReplaceTempView(s"$objectId")
-        //TODO: replace tokens with options
-        session.sql(sqlCode.get)
+        session.sql(preparedSql)
       } catch {
-        case e: Throwable => throw new SQLTransformationException(s"Could not execute SQL query. Check your query and remember that special characters are replaced by underscores (name of the temp view used was: $objectId). Error: ${e.getMessage}")
+        case e : Throwable => throw new SQLTransformationException(s"(transformation for $dataObjectId) Could not execute SQL query. Check your query and remember that special characters are replaced by underscores (name of the temp view used was: ${objectId}). Error: ${e.getMessage}")
       }
     }
   }
@@ -184,16 +157,6 @@
         case e: Throwable => throw new PythonTransformationException(s"Could not execute Python code. Error: ${e.getMessage}", e)
       }
     }
-=======
-  def transform(actionId: ActionObjectId, partitionValues: Seq[PartitionValues], df: DataFrame, dataObjectId: DataObjectId)(implicit session: SparkSession, context: ActionPipelineContext) : DataFrame = {
-    // replace runtime options
-    lazy val data = DefaultExpressionData.from(context, partitionValues)
-    val runtimeOptionsReplaced = runtimeOptions.mapValues {
-      expr => SparkExpressionUtil.evaluateString(actionId, Some("transformation.runtimeObjects"), expr, data)
-    }.filter(_._2.isDefined).mapValues(_.get)
-    // transform
-    impl.get.transform(session, options ++ runtimeOptionsReplaced, df, dataObjectId.id)
->>>>>>> 8e29362b
   }
 }
 
