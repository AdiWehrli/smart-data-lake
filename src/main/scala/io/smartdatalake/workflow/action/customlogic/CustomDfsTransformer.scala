/*
 * Smart Data Lake - Build your data lake the smart way.
 *
 * Copyright © 2019-2020 ELCA Informatique SA (<https://www.elca.ch>)
 *
 * This program is free software: you can redistribute it and/or modify
 * it under the terms of the GNU General Public License as published by
 * the Free Software Foundation, either version 3 of the License, or
 * (at your option) any later version.
 *
 * This program is distributed in the hope that it will be useful,
 * but WITHOUT ANY WARRANTY; without even the implied warranty of
 * MERCHANTABILITY or FITNESS FOR A PARTICULAR PURPOSE.  See the
 * GNU General Public License for more details.
 *
 * You should have received a copy of the GNU General Public License
 * along with this program. If not, see <http://www.gnu.org/licenses/>.
 */
package io.smartdatalake.workflow.action.customlogic

<<<<<<< HEAD
import io.smartdatalake.config.SdlConfigObject.DataObjectId
import io.smartdatalake.util.hdfs.HdfsUtil
import io.smartdatalake.util.misc.CustomCodeUtil
=======
import io.smartdatalake.config.SdlConfigObject.{ActionObjectId, DataObjectId}
import io.smartdatalake.util.hdfs.PartitionValues
import io.smartdatalake.util.misc.{CustomCodeUtil, DefaultExpressionData, SparkExpressionUtil}
import io.smartdatalake.workflow.ActionPipelineContext
>>>>>>> 8e29362b
import io.smartdatalake.workflow.action.ActionHelper
import org.apache.spark.sql.{DataFrame, SparkSession}

/**
 * Interface to define a custom Spark-DataFrame transformation (n:m)
 * Same trait as [[CustomDfTransformer]], but multiple input and outputs supported.
 */
trait CustomDfsTransformer extends Serializable {

  /**
   * Function be implemented to define the transformation between several input and output DataFrames (n:m)
   *
   * @param session Spark Session
   * @param options Options specified in the configuration for this transformation
   * @param dfs DataFrames to be transformed
   * @return Transformed DataFrame
   */
  def transform(session: SparkSession, options: Map[String,String], dfs: Map[String,DataFrame]) : Map[String,DataFrame]

}

/**
 * Configuration of a custom Spark-DataFrame transformation between several inputs and outputs (n:m)
 *
 * @param className Optional class name to load transformer code from
 * @param scalaFile Optional file where scala code for transformation is loaded from
 * @param scalaCode Optional scala code for transformation
 * @param sqlCode Optional map of DataObjectId and corresponding SQL Code.
 *                Use tokens %{<key>} to replace with runtimeOptions in SQL code.
 *                Example: "select * from test where run = %{runId}"
 * @param options Options to pass to the transformation
 * @param runtimeOptions optional tuples of [key, spark sql expression] to be added as additional options when executing transformation.
 *                       The spark sql expressions are evaluated against an instance of [[DefaultExpressionData]].
 */
case class CustomDfsTransformerConfig( className: Option[String] = None, scalaFile: Option[String] = None, scalaCode: Option[String] = None, sqlCode: Map[DataObjectId,String] = Map(), options: Map[String,String] = Map(), runtimeOptions: Map[String,String] = Map()) {
  require(className.isDefined || scalaFile.isDefined || scalaCode.isDefined || sqlCode.nonEmpty, "Either className, scalaFile, scalaCode or sqlCode must be defined for CustomDfsTransformer")

  require(className.isDefined || scalaFile.isDefined || scalaCode.isDefined || sqlCode.nonEmpty, "Either className, scalaFile, scalaCode or sqlCode must be defined for CustomDfsTransformer")

  // Load Transformer code from appropriate location
  val impl: Option[CustomDfsTransformer] = className.map {
    clazz => CustomCodeUtil.getClassInstanceByName[CustomDfsTransformer](clazz)
  }.orElse{
    scalaFile.map {
      file =>
        val fnTransform = CustomCodeUtil.compileCode[(SparkSession, Map[String,String], Map[String,DataFrame]) => Map[String,DataFrame]](HdfsUtil.readHadoopFile(file))
        new CustomDfsTransformerWrapper( fnTransform )
    }
  }.orElse{
    scalaCode.map {
      code =>
        val fnTransform = CustomCodeUtil.compileCode[(SparkSession, Map[String,String], Map[String,DataFrame]) => Map[String,DataFrame]](code)
        new CustomDfsTransformerWrapper( fnTransform )
    }
  }.orElse{
    if (sqlCode.nonEmpty) {
      def sqlTransform(session: SparkSession, options: Map[String,String], dfs: Map[String,DataFrame]): Map[String,DataFrame] = {
        // register all input DataObjects as temporary table
        dfs.foreach {
          case (dataObjectId,df) =>
            val objectId =  ActionHelper.replaceSpecialCharactersWithUnderscore(dataObjectId)
            // Using createTempView does not work because the same data object might be created more than once
            df.createOrReplaceTempView(objectId)
        }
        // execute all queries and return them under corresponding dataObjectId
        sqlCode.map {
          case (dataObjectId,sql) => {
            val df = try {
              val preparedSql = SparkExpressionUtil.substituteOptions(dataObjectId, Some("transformation.sqlCode"), sql, options)
              session.sql(preparedSql)
            } catch {
              case e : Throwable => throw new SQLTransformationException(s"(transformation for $dataObjectId) Could not execute SQL query. Check your query and remember that special characters are replaced by underscores. Error: ${e.getMessage}")
            }
            (dataObjectId.id, df)
          }
        }
      }
      Some(new CustomDfsTransformerWrapper( sqlTransform ))
    } else None
  }

  override def toString: String = {
    if(className.isDefined)       "className: "+className.get
    else if(scalaFile.isDefined)  "scalaFile: "+scalaFile.get
    else if(scalaCode.isDefined)  "scalaCode: "+scalaCode.get
    else                          "sqlCode: "+sqlCode
  }

<<<<<<< HEAD
  def transform(dfs: Map[String,DataFrame])(implicit session: SparkSession) : Map[String,DataFrame] = {
    if(className.isDefined || scalaFile.isDefined || scalaCode.isDefined) {
      impl.get.transform(session, options, dfs)
    }
    // Work with SQL Transformations
    else {
      // register all input DataObjects as temporary table
      for( (dataObjectId,df) <- dfs) {
        val objectId =  ActionHelper.replaceSpecialCharactersWithUnderscore(dataObjectId)
        // Using createTempView does not work because the same data object might be created more than once
        df.createOrReplaceTempView(objectId)
      }

      // execute all queries and return them under corresponding dataObjectId
      sqlCode.map {
        case (dataObjectId,sqlCode) => {
          val df = try {
            //TODO: replace tokens with options
            session.sql(sqlCode)
          } catch {
            case e : Throwable => throw new SQLTransformationException(s"Could not execute SQL query. Check your query and remember that special characters are replaced by underscores. Error: ${e.getMessage}")
          }
          (dataObjectId.id, df)
        }
      }

    }
=======
  def transform(actionId: ActionObjectId, partitionValues: Seq[PartitionValues], dfs: Map[String,DataFrame])(implicit session: SparkSession, context: ActionPipelineContext) : Map[String,DataFrame] = {
    // replace runtime options
    lazy val data = DefaultExpressionData.from(context, partitionValues)
    val runtimeOptionsReplaced = runtimeOptions.mapValues {
      expr => SparkExpressionUtil.evaluateString(actionId, Some("transformation.runtimeObjects"), expr, data)
    }.filter(_._2.isDefined).mapValues(_.get)
    // transform
    impl.get.transform(session, options ++ runtimeOptionsReplaced, dfs)
>>>>>>> 8e29362b
  }
}<|MERGE_RESOLUTION|>--- conflicted
+++ resolved
@@ -18,16 +18,10 @@
  */
 package io.smartdatalake.workflow.action.customlogic
 
-<<<<<<< HEAD
-import io.smartdatalake.config.SdlConfigObject.DataObjectId
-import io.smartdatalake.util.hdfs.HdfsUtil
-import io.smartdatalake.util.misc.CustomCodeUtil
-=======
 import io.smartdatalake.config.SdlConfigObject.{ActionObjectId, DataObjectId}
 import io.smartdatalake.util.hdfs.PartitionValues
 import io.smartdatalake.util.misc.{CustomCodeUtil, DefaultExpressionData, SparkExpressionUtil}
 import io.smartdatalake.workflow.ActionPipelineContext
->>>>>>> 8e29362b
 import io.smartdatalake.workflow.action.ActionHelper
 import org.apache.spark.sql.{DataFrame, SparkSession}
 
@@ -63,8 +57,6 @@
  *                       The spark sql expressions are evaluated against an instance of [[DefaultExpressionData]].
  */
 case class CustomDfsTransformerConfig( className: Option[String] = None, scalaFile: Option[String] = None, scalaCode: Option[String] = None, sqlCode: Map[DataObjectId,String] = Map(), options: Map[String,String] = Map(), runtimeOptions: Map[String,String] = Map()) {
-  require(className.isDefined || scalaFile.isDefined || scalaCode.isDefined || sqlCode.nonEmpty, "Either className, scalaFile, scalaCode or sqlCode must be defined for CustomDfsTransformer")
-
   require(className.isDefined || scalaFile.isDefined || scalaCode.isDefined || sqlCode.nonEmpty, "Either className, scalaFile, scalaCode or sqlCode must be defined for CustomDfsTransformer")
 
   // Load Transformer code from appropriate location
@@ -116,35 +108,6 @@
     else                          "sqlCode: "+sqlCode
   }
 
-<<<<<<< HEAD
-  def transform(dfs: Map[String,DataFrame])(implicit session: SparkSession) : Map[String,DataFrame] = {
-    if(className.isDefined || scalaFile.isDefined || scalaCode.isDefined) {
-      impl.get.transform(session, options, dfs)
-    }
-    // Work with SQL Transformations
-    else {
-      // register all input DataObjects as temporary table
-      for( (dataObjectId,df) <- dfs) {
-        val objectId =  ActionHelper.replaceSpecialCharactersWithUnderscore(dataObjectId)
-        // Using createTempView does not work because the same data object might be created more than once
-        df.createOrReplaceTempView(objectId)
-      }
-
-      // execute all queries and return them under corresponding dataObjectId
-      sqlCode.map {
-        case (dataObjectId,sqlCode) => {
-          val df = try {
-            //TODO: replace tokens with options
-            session.sql(sqlCode)
-          } catch {
-            case e : Throwable => throw new SQLTransformationException(s"Could not execute SQL query. Check your query and remember that special characters are replaced by underscores. Error: ${e.getMessage}")
-          }
-          (dataObjectId.id, df)
-        }
-      }
-
-    }
-=======
   def transform(actionId: ActionObjectId, partitionValues: Seq[PartitionValues], dfs: Map[String,DataFrame])(implicit session: SparkSession, context: ActionPipelineContext) : Map[String,DataFrame] = {
     // replace runtime options
     lazy val data = DefaultExpressionData.from(context, partitionValues)
@@ -153,6 +116,5 @@
     }.filter(_._2.isDefined).mapValues(_.get)
     // transform
     impl.get.transform(session, options ++ runtimeOptionsReplaced, dfs)
->>>>>>> 8e29362b
   }
 }