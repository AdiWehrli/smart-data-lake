/*
 * Smart Data Lake - Build your data lake the smart way.
 *
 * Copyright © 2019-2020 ELCA Informatique SA (<https://www.elca.ch>)
 *
 * This program is free software: you can redistribute it and/or modify
 * it under the terms of the GNU General Public License as published by
 * the Free Software Foundation, either version 3 of the License, or
 * (at your option) any later version.
 *
 * This program is distributed in the hope that it will be useful,
 * but WITHOUT ANY WARRANTY; without even the implied warranty of
 * MERCHANTABILITY or FITNESS FOR A PARTICULAR PURPOSE.  See the
 * GNU General Public License for more details.
 *
 * You should have received a copy of the GNU General Public License
 * along with this program. If not, see <http://www.gnu.org/licenses/>.
 */
package io.smartdatalake.workflow.action

import java.time.{Duration, LocalDateTime}

import io.smartdatalake.config.SdlConfigObject.{ActionObjectId, DataObjectId}
import io.smartdatalake.config.{ConfigurationException, InstanceRegistry, ParsableFromConfig, SdlConfigObject}
import io.smartdatalake.util.misc.SmartDataLakeLogger
import io.smartdatalake.workflow.ExecutionPhase.ExecutionPhase
import io.smartdatalake.workflow.action.RuntimeEventState.RuntimeEventState
import io.smartdatalake.workflow.dataobject.DataObject
import io.smartdatalake.workflow._
import org.apache.spark.sql.SparkSession

import scala.collection.mutable
import scala.reflect.ClassTag
import scala.reflect.runtime.universe._
import scala.util.Try

/**
 * An action defines a [[DAGNode]], that is, a transformation from input [[DataObject]]s to output [[DataObject]]s in
 * the DAG of actions.
 */
private[smartdatalake] trait Action extends SdlConfigObject with ParsableFromConfig[Action] with DAGNode with SmartDataLakeLogger {

  /**
   * A unique identifier for this instance.
   */
  override val id: ActionObjectId

  /**
   * Additional metadata for the Action
   */
  def metadata: Option[ActionMetadata]

  /**
   * Input [[DataObject]]s
   * To be implemented by subclasses
   */
  def inputs: Seq[DataObject]

  /**
   * Output [[DataObject]]s
   * To be implemented by subclasses
   */
  def outputs: Seq[DataObject]

  /**
   * Prepare DataObjects prerequisites.
   * In this step preconditions are prepared & tested:
   * - connections can be created
   * - needed structures exist, e.g Kafka topic or Jdbc table
   *
   * This runs during the "prepare" phase of the DAG.
   */
  def prepare(implicit session: SparkSession, context: ActionPipelineContext): Unit = {
    inputs.foreach(_.prepare)
    outputs.foreach(_.prepare)

    // Make sure that data object names are still unique when replacing special characters with underscore
    // Requirement from SQL transformations because temp view names can not contain special characters
    val duplicateNames = context.instanceRegistry.getDataObjects.map {
      dataObj => ActionHelper.replaceSpecialCharactersWithUnderscore(dataObj.id.id)
    }.groupBy(identity).collect { case (x, List(_,_,_*)) => x }.toList

    require(duplicateNames.isEmpty, s"The names of your DataObjects are not unique when replacing special characters with underscore. Duplicates: ${duplicateNames.mkString(",")}")
  }

  /**
   * Initialize Action with [[SubFeed]]'s to be processed.
   * If successful
   * - the DAG can be built
   * - Spark DataFrame lineage can be built
   *
   * @param subFeeds [[SparkSubFeed]]'s to be processed
   * @return processed [[SparkSubFeed]]'s
   */
  def init(subFeeds: Seq[SubFeed])(implicit session: SparkSession, context: ActionPipelineContext): Seq[SubFeed]

  /**
   * Executes operations needed before executing an action.
   * In this step any phase on Input- or Output-DataObjects needed before the main task is executed,
   * e.g. JdbcTableDataObjects preSql
   */
  def preExec(implicit session: SparkSession, context: ActionPipelineContext): Unit = {
    setSparkJobMetadata(None) // init spark jobGroupId to identify metrics
    inputs.foreach(_.preRead)
    outputs.foreach(_.preWrite)
  }

  /**
   * Executes the main task of an action.
   * In this step the data of the SubFeed's is moved from Input- to Output-DataObjects.
   *
   * @param subFeeds [[SparkSubFeed]]'s to be processed
   * @return processed [[SparkSubFeed]]'s
   */
  def exec(subFeeds: Seq[SubFeed])(implicit session: SparkSession, context: ActionPipelineContext): Seq[SubFeed]

  /**
   * Executes operations needed after executing an action.
   * In this step any phase on Input- or Output-DataObjects needed after the main task is executed,
   * e.g. JdbcTableDataObjects postSql or CopyActions deleteInputData.
   */
  def postExec(inputSubFeed: Seq[SubFeed], outputSubFeed: Seq[SubFeed])(implicit session: SparkSession, context: ActionPipelineContext): Unit = {
    inputs.foreach(_.postRead)
    outputs.foreach(_.postWrite)
  }

  /**
   * provide an implementation of the DAG node id
   */
  def nodeId: String = id.id

  /**
   * Sets the util job description for better traceability in the Spark UI
   *
   * Note: This sets Spark local properties, which are propagated to the respective executor tasks.
   * We rely on this to match metrics back to Actions and DataObjects.
   * As writing to a DataObject on the Driver happens uninterrupted in the same exclusive thread, this is suitable.
   *
   * @param operation phase description (be short...)
   */
  def setSparkJobMetadata(operation: Option[String] = None)(implicit session: SparkSession) : Unit = {
    session.sparkContext.setJobGroup(s"${this.getClass.getSimpleName}.$id", operation.getOrElse("").take(255))
  }

  /**
   * Handle class cast exception when getting objects from instance registry
   */
  private def getDataObject[T <: DataObject](dataObjectId: DataObjectId, role: String)(implicit registry: InstanceRegistry, ct: ClassTag[T], tt: TypeTag[T]): T = {
    val dataObject = registry.get[T](dataObjectId)
    try {
      // force class cast on generic type (otherwise the ClassCastException is thrown later)
      ct.runtimeClass.cast(dataObject).asInstanceOf[T]
    } catch {
      case e: ClassCastException =>
        val objClass = dataObject.getClass.getSimpleName
        val expectedClass = tt.tpe.toString.replaceAll(classOf[DataObject].getPackage.getName+".", "")
        throw ConfigurationException(s"$toStringShort needs $expectedClass as $role but $dataObjectId is of type $objClass")
    }
  }
  protected def getInputDataObject[T <: DataObject: ClassTag: TypeTag](id: DataObjectId)(implicit registry: InstanceRegistry): T = getDataObject[T](id, "input")
  protected def getOutputDataObject[T <: DataObject: ClassTag: TypeTag](id: DataObjectId)(implicit registry: InstanceRegistry): T = getDataObject[T](id, "output")

  /**
   * A buffer to collect Action events
   */
  private val runtimeEvents = mutable.Buffer[RuntimeEvent]()

  /**
   * Adds an action event
   */
<<<<<<< HEAD
  def addRuntimeEvent(phase: ExecutionPhase, state: RuntimeEventState, msg: String): Unit = {
    runtimeEvents.append(RuntimeEvent(LocalDateTime.now, phase, state, msg))
=======
  def addRuntimeEvent(phase: String, state: RuntimeEventState, msg: Option[String] = None, results: Seq[SubFeed] = Seq()): Unit = {
    runtimeEvents.append(RuntimeEvent(LocalDateTime.now, phase, state, msg, results))
>>>>>>> e0fce5fd
  }

  /**
   * get latest runtime information for this action
   */
  def getRuntimeInfo: Option[RuntimeInfo] = {
    if (runtimeEvents.nonEmpty) {
      val lastEvent = runtimeEvents.last
      val startEvent = runtimeEvents.reverse.find( event => event.state == RuntimeEventState.STARTED && event.phase == lastEvent.phase )
      val duration = startEvent.map( start => Duration.between(start.tstmp, lastEvent.tstmp))
      val mainMetrics = getAllLatestMetrics.map{ case (id, metrics) => (id, metrics.map(_.getMainInfos).getOrElse(Map()))}
      val results = lastEvent.results.map( subFeed => ResultRuntimeInfo(subFeed, mainMetrics(subFeed.dataObjectId)))
      Some(RuntimeInfo(lastEvent.state, startTstmp = startEvent.map(_.tstmp), duration = duration, msg = lastEvent.msg, results = results))
    } else None
  }

  /**
   * Runtime metrics
   *
   * Note: runtime metrics are disabled by default, because they are only collected when running Actions from an ActionDAG.
   * This is not the case for Tests other use cases. If enabled exceptions are thrown if metrics are not found.
   */
  def enableRuntimeMetrics(): Unit = runtimeMetricsEnabled = true
  def onRuntimeMetrics(dataObjectId: Option[DataObjectId], metrics: ActionMetrics): Unit = {
    if (dataObjectId.isDefined) {
      if (outputs.exists(_.id == dataObjectId.get)) {
        val dataObjectMetrics = dataObjectRuntimeMetricsMap.getOrElseUpdate(dataObjectId.get, mutable.Buffer[ActionMetrics]())
        dataObjectMetrics.append(metrics)
        if (dataObjectRuntimeMetricsDelivered.contains(dataObjectId.get)) {
          logger.error(s"($id) Late arriving metrics for ${dataObjectId.get} detected. Final metrics have already been delivered. Statistics in previous logs might be wrong.")
        }
      } else logger.warn(s"($id) Metrics received for ${dataObjectId.get} which doesn't belong to outputs (${metrics}")
    } else logger.debug(s"($id) Metrics received for unspecified DataObject (${metrics.getId})")
    if (logger.isDebugEnabled) logger.debug(s"($id) Metrics received:\n" + metrics.getAsText)
  }
  def getLatestMetrics(dataObjectId: DataObjectId): Option[ActionMetrics] = {
    if (!runtimeMetricsEnabled) return None
    // return latest metrics
    val metrics = dataObjectRuntimeMetricsMap.get(dataObjectId)
<<<<<<< HEAD
    val latestMetrics = metrics.flatMap( m => Try(m.maxBy(_.getOrder)).toOption)
    if (metrics.isEmpty) throw new IllegalStateException(s"($id) Metrics for $dataObjectId not found")
=======
    metrics.flatMap( m => Try(m.maxBy(_.getOrder)).toOption)
  }
  def getFinalMetrics(dataObjectId: DataObjectId): Option[ActionMetrics] = {
    if (!runtimeMetricsEnabled) return None
    // remember for which data object final metrics has been delivered, so that we can warn on late arriving metrics!
    dataObjectRuntimeMetricsDelivered += dataObjectId
    val latestMetrics = getLatestMetrics(dataObjectId)
    if (latestMetrics.isEmpty) throw new IllegalStateException(s"($id) Metrics for $dataObjectId not found")
>>>>>>> e0fce5fd
    latestMetrics
  }
  def getAllLatestMetrics: Map[DataObjectId, Option[ActionMetrics]] = outputs.map(dataObject => (dataObject.id, getLatestMetrics(dataObject.id))).toMap
  private var runtimeMetricsEnabled = false
  private val dataObjectRuntimeMetricsMap = mutable.Map[DataObjectId,mutable.Buffer[ActionMetrics]]()
  private val dataObjectRuntimeMetricsDelivered = mutable.Set[DataObjectId]()

  /**
   * Resets the runtime state of this Action
   * This is mainly used for testing
   */
  def reset(): Unit = {
    runtimeEvents.clear
    dataObjectRuntimeMetricsDelivered.clear
    dataObjectRuntimeMetricsMap.clear
  }

  /**
   * This is displayed in ascii graph visualization
   */
  final override def toString: String = {
   nodeId + getRuntimeInfo.map(" "+_).getOrElse("")
  }

  def toStringShort: String = {
    s"$id[${this.getClass.getSimpleName}]"
  }

  def toStringMedium: String = {
    val inputStr = inputs.map( _.toStringShort).mkString(", ")
    val outputStr = outputs.map( _.toStringShort).mkString(", ")
    s"$toStringShort Inputs: $inputStr Outputs: $outputStr"
  }
}

/**
 * Additional metadata for a Action
 * @param name Readable name of the Action
 * @param description Description of the content of the Action
 * @param feed Name of the feed this Action belongs to
 * @param tags Optional custom tags for this object
 */
case class ActionMetadata(
                           name: Option[String] = None,
                           description: Option[String] = None,
                           feed: Option[String] = None,
                           tags: Seq[String] = Seq()
                         )

/**
 * A structure to collect runtime information
 */
<<<<<<< HEAD
private[smartdatalake] case class RuntimeEvent(tstmp: LocalDateTime, phase: ExecutionPhase, state: RuntimeEventState, msg: String)
=======
private[smartdatalake] case class RuntimeEvent(tstmp: LocalDateTime, phase: String, state: RuntimeEventState, msg: Option[String], results: Seq[SubFeed])
>>>>>>> e0fce5fd
private[smartdatalake] object RuntimeEventState extends Enumeration {
  type RuntimeEventState = Value
  val STARTED, SUCCEEDED, FAILED, SKIPPED, PENDING = Value
}
private[smartdatalake] case class RuntimeInfo(state: RuntimeEventState, startTstmp: Option[LocalDateTime] = None, duration: Option[Duration] = None, msg: Option[String] = None, results: Seq[ResultRuntimeInfo] = Seq()) {
  override def toString: String = {
    duration.map(d => s"$state $d")
      .getOrElse(state.toString)
  }
}
private[smartdatalake] case class ResultRuntimeInfo(subFeed: SubFeed, mainMetrics: Map[String, Any])
<|MERGE_RESOLUTION|>--- conflicted
+++ resolved
@@ -168,13 +168,8 @@
   /**
    * Adds an action event
    */
-<<<<<<< HEAD
-  def addRuntimeEvent(phase: ExecutionPhase, state: RuntimeEventState, msg: String): Unit = {
-    runtimeEvents.append(RuntimeEvent(LocalDateTime.now, phase, state, msg))
-=======
-  def addRuntimeEvent(phase: String, state: RuntimeEventState, msg: Option[String] = None, results: Seq[SubFeed] = Seq()): Unit = {
+  def addRuntimeEvent(phase: ExecutionPhase, state: RuntimeEventState, msg: Option[String] = None, results: Seq[SubFeed] = Seq()): Unit = {
     runtimeEvents.append(RuntimeEvent(LocalDateTime.now, phase, state, msg, results))
->>>>>>> e0fce5fd
   }
 
   /**
@@ -214,19 +209,15 @@
     if (!runtimeMetricsEnabled) return None
     // return latest metrics
     val metrics = dataObjectRuntimeMetricsMap.get(dataObjectId)
-<<<<<<< HEAD
-    val latestMetrics = metrics.flatMap( m => Try(m.maxBy(_.getOrder)).toOption)
-    if (metrics.isEmpty) throw new IllegalStateException(s"($id) Metrics for $dataObjectId not found")
-=======
     metrics.flatMap( m => Try(m.maxBy(_.getOrder)).toOption)
   }
   def getFinalMetrics(dataObjectId: DataObjectId): Option[ActionMetrics] = {
     if (!runtimeMetricsEnabled) return None
     // remember for which data object final metrics has been delivered, so that we can warn on late arriving metrics!
-    dataObjectRuntimeMetricsDelivered += dataObjectId
+    dataObjectRuntimeMetricsDelivered.append(dataObjectId)
+    // return latest metrics
     val latestMetrics = getLatestMetrics(dataObjectId)
     if (latestMetrics.isEmpty) throw new IllegalStateException(s"($id) Metrics for $dataObjectId not found")
->>>>>>> e0fce5fd
     latestMetrics
   }
   def getAllLatestMetrics: Map[DataObjectId, Option[ActionMetrics]] = outputs.map(dataObject => (dataObject.id, getLatestMetrics(dataObject.id))).toMap
@@ -279,11 +270,7 @@
 /**
  * A structure to collect runtime information
  */
-<<<<<<< HEAD
-private[smartdatalake] case class RuntimeEvent(tstmp: LocalDateTime, phase: ExecutionPhase, state: RuntimeEventState, msg: String)
-=======
-private[smartdatalake] case class RuntimeEvent(tstmp: LocalDateTime, phase: String, state: RuntimeEventState, msg: Option[String], results: Seq[SubFeed])
->>>>>>> e0fce5fd
+private[smartdatalake] case class RuntimeEvent(tstmp: LocalDateTime, phase: ExecutionPhase, state: RuntimeEventState, msg: Option[String], results: Seq[SubFeed])
 private[smartdatalake] object RuntimeEventState extends Enumeration {
   type RuntimeEventState = Value
   val STARTED, SUCCEEDED, FAILED, SKIPPED, PENDING = Value
