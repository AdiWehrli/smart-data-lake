--- conflicted
+++ resolved
@@ -26,11 +26,7 @@
     <parent>
         <groupId>io.smartdatalake</groupId>
         <artifactId>sdl-parent</artifactId>
-<<<<<<< HEAD
-        <version>2.4.1</version>
-=======
         <version>2.5.0-SNAPSHOT</version>
->>>>>>> 9424dadf
         <relativePath>../pom.xml</relativePath>
     </parent>
 
